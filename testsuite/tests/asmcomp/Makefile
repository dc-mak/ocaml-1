#########################################################################
#                                                                       #
#                                 OCaml                                 #
#                                                                       #
#                 Xavier Clerc, SED, INRIA Rocquencourt                 #
#                                                                       #
#   Copyright 2010 Institut National de Recherche en Informatique et    #
#   en Automatique.  All rights reserved.  This file is distributed     #
#   under the terms of the Q Public License version 1.0.                #
#                                                                       #
#########################################################################

BASEDIR=../..

CC=$(NATIVECC)
CFLAGS=$(NATIVECCCOMPOPTS) -g

INCLUDES=\
  -I $(OTOPDIR)/utils \
  -I $(OTOPDIR)/typing \
  -I $(OTOPDIR)/bytecomp \
  -I $(OTOPDIR)/asmcomp

OTHEROBJS=\
<<<<<<< HEAD
  $(TOPDIR)/utils/misc.cmo \
  $(TOPDIR)/utils/tbl.cmo \
  $(TOPDIR)/utils/config.cmo \
  $(TOPDIR)/utils/clflags.cmo \
  $(TOPDIR)/utils/terminfo.cmo \
  $(TOPDIR)/utils/ccomp.cmo \
  $(TOPDIR)/utils/warnings.cmo \
  $(TOPDIR)/utils/consistbl.cmo \
  $(TOPDIR)/parsing/location.cmo \
  $(TOPDIR)/parsing/longident.cmo \
  $(TOPDIR)/parsing/syntaxerr.cmo \
  $(TOPDIR)/parsing/ast_helper.cmo \
  $(TOPDIR)/parsing/parser.cmo \
  $(TOPDIR)/parsing/lexer.cmo \
  $(TOPDIR)/parsing/parse.cmo \
  $(TOPDIR)/parsing/printast.cmo \
  $(TOPDIR)/typing/ident.cmo \
  $(TOPDIR)/typing/path.cmo \
  $(TOPDIR)/typing/primitive.cmo \
  $(TOPDIR)/typing/types.cmo \
  $(TOPDIR)/typing/btype.cmo \
  $(TOPDIR)/typing/oprint.cmo \
  $(TOPDIR)/typing/subst.cmo \
  $(TOPDIR)/typing/predef.cmo \
  $(TOPDIR)/typing/datarepr.cmo \
  $(TOPDIR)/typing/cmi_format.cmo \
  $(TOPDIR)/typing/env.cmo \
  $(TOPDIR)/typing/typedtree.cmo \
  $(TOPDIR)/typing/ctype.cmo \
  $(TOPDIR)/typing/printtyp.cmo \
  $(TOPDIR)/typing/includeclass.cmo \
  $(TOPDIR)/typing/mtype.cmo \
  $(TOPDIR)/typing/includecore.cmo \
  $(TOPDIR)/typing/includemod.cmo \
  $(TOPDIR)/typing/parmatch.cmo \
  $(TOPDIR)/typing/typetexp.cmo \
  $(TOPDIR)/typing/typedtreeMap.cmo \
  $(TOPDIR)/typing/cmt_format.cmo \
  $(TOPDIR)/typing/stypes.cmo \
  $(TOPDIR)/typing/typecore.cmo \
  $(TOPDIR)/typing/typedecl.cmo \
  $(TOPDIR)/typing/typeclass.cmo \
  $(TOPDIR)/typing/typemod.cmo \
  $(TOPDIR)/bytecomp/lambda.cmo \
  $(TOPDIR)/bytecomp/printlambda.cmo \
  $(TOPDIR)/bytecomp/typeopt.cmo \
  $(TOPDIR)/bytecomp/switch.cmo \
  $(TOPDIR)/bytecomp/matching.cmo \
  $(TOPDIR)/bytecomp/translobj.cmo \
  $(TOPDIR)/bytecomp/translcore.cmo \
  $(TOPDIR)/bytecomp/translclass.cmo \
  $(TOPDIR)/bytecomp/translmod.cmo \
  $(TOPDIR)/bytecomp/simplif.cmo \
  $(TOPDIR)/bytecomp/runtimedef.cmo \
  $(TOPDIR)/asmcomp/arch.cmo \
  $(TOPDIR)/asmcomp/debuginfo.cmo \
  $(TOPDIR)/asmcomp/cmm.cmo \
  $(TOPDIR)/asmcomp/printcmm.cmo \
  $(TOPDIR)/asmcomp/reg.cmo \
  $(TOPDIR)/asmcomp/mach.cmo \
  $(TOPDIR)/asmcomp/proc.cmo \
  $(TOPDIR)/asmcomp/clambda.cmo \
  $(TOPDIR)/asmcomp/compilenv.cmo \
  $(TOPDIR)/asmcomp/closure.cmo \
  $(TOPDIR)/asmcomp/cmmgen.cmo \
  $(TOPDIR)/asmcomp/printmach.cmo \
  $(TOPDIR)/asmcomp/selectgen.cmo \
  $(TOPDIR)/asmcomp/selection.cmo \
  $(TOPDIR)/asmcomp/comballoc.cmo \
  $(TOPDIR)/asmcomp/liveness.cmo \
  $(TOPDIR)/asmcomp/spill.cmo \
  $(TOPDIR)/asmcomp/split.cmo \
  $(TOPDIR)/asmcomp/interf.cmo \
  $(TOPDIR)/asmcomp/coloring.cmo \
  $(TOPDIR)/asmcomp/reloadgen.cmo \
  $(TOPDIR)/asmcomp/reload.cmo \
  $(TOPDIR)/asmcomp/printlinear.cmo \
  $(TOPDIR)/asmcomp/linearize.cmo \
  $(TOPDIR)/asmcomp/schedgen.cmo \
  $(TOPDIR)/asmcomp/scheduling.cmo \
  $(TOPDIR)/asmcomp/emitaux.cmo \
  $(TOPDIR)/asmcomp/emit.cmo \
  $(TOPDIR)/asmcomp/printclambda.cmo \
  $(TOPDIR)/asmcomp/asmgen.cmo
=======
  $(OTOPDIR)/utils/misc.cmo \
  $(OTOPDIR)/utils/tbl.cmo \
  $(OTOPDIR)/utils/config.cmo \
  $(OTOPDIR)/utils/clflags.cmo \
  $(OTOPDIR)/utils/terminfo.cmo \
  $(OTOPDIR)/utils/ccomp.cmo \
  $(OTOPDIR)/utils/warnings.cmo \
  $(OTOPDIR)/utils/consistbl.cmo \
  $(OTOPDIR)/parsing/location.cmo \
  $(OTOPDIR)/parsing/longident.cmo \
  $(OTOPDIR)/parsing/syntaxerr.cmo \
  $(OTOPDIR)/parsing/parser.cmo \
  $(OTOPDIR)/parsing/lexer.cmo \
  $(OTOPDIR)/parsing/parse.cmo \
  $(OTOPDIR)/parsing/printast.cmo \
  $(OTOPDIR)/typing/ident.cmo \
  $(OTOPDIR)/typing/path.cmo \
  $(OTOPDIR)/typing/primitive.cmo \
  $(OTOPDIR)/typing/types.cmo \
  $(OTOPDIR)/typing/btype.cmo \
  $(OTOPDIR)/typing/oprint.cmo \
  $(OTOPDIR)/typing/subst.cmo \
  $(OTOPDIR)/typing/predef.cmo \
  $(OTOPDIR)/typing/datarepr.cmo \
  $(OTOPDIR)/typing/cmi_format.cmo \
  $(OTOPDIR)/typing/env.cmo \
  $(OTOPDIR)/typing/typedtree.cmo \
  $(OTOPDIR)/typing/ctype.cmo \
  $(OTOPDIR)/typing/printtyp.cmo \
  $(OTOPDIR)/typing/includeclass.cmo \
  $(OTOPDIR)/typing/mtype.cmo \
  $(OTOPDIR)/typing/includecore.cmo \
  $(OTOPDIR)/typing/includemod.cmo \
  $(OTOPDIR)/typing/parmatch.cmo \
  $(OTOPDIR)/typing/typetexp.cmo \
  $(OTOPDIR)/typing/typedtreeMap.cmo \
  $(OTOPDIR)/typing/cmt_format.cmo \
  $(OTOPDIR)/typing/stypes.cmo \
  $(OTOPDIR)/typing/typecore.cmo \
  $(OTOPDIR)/typing/typedecl.cmo \
  $(OTOPDIR)/typing/typeclass.cmo \
  $(OTOPDIR)/typing/typemod.cmo \
  $(OTOPDIR)/bytecomp/lambda.cmo \
  $(OTOPDIR)/bytecomp/printlambda.cmo \
  $(OTOPDIR)/bytecomp/typeopt.cmo \
  $(OTOPDIR)/bytecomp/switch.cmo \
  $(OTOPDIR)/bytecomp/matching.cmo \
  $(OTOPDIR)/bytecomp/translobj.cmo \
  $(OTOPDIR)/bytecomp/translcore.cmo \
  $(OTOPDIR)/bytecomp/translclass.cmo \
  $(OTOPDIR)/bytecomp/translmod.cmo \
  $(OTOPDIR)/bytecomp/simplif.cmo \
  $(OTOPDIR)/bytecomp/runtimedef.cmo \
  $(OTOPDIR)/asmcomp/arch.cmo \
  $(OTOPDIR)/asmcomp/debuginfo.cmo \
  $(OTOPDIR)/asmcomp/cmm.cmo \
  $(OTOPDIR)/asmcomp/printcmm.cmo \
  $(OTOPDIR)/asmcomp/reg.cmo \
  $(OTOPDIR)/asmcomp/mach.cmo \
  $(OTOPDIR)/asmcomp/proc.cmo \
  $(OTOPDIR)/asmcomp/clambda.cmo \
  $(OTOPDIR)/asmcomp/compilenv.cmo \
  $(OTOPDIR)/asmcomp/closure.cmo \
  $(OTOPDIR)/asmcomp/cmmgen.cmo \
  $(OTOPDIR)/asmcomp/printmach.cmo \
  $(OTOPDIR)/asmcomp/selectgen.cmo \
  $(OTOPDIR)/asmcomp/selection.cmo \
  $(OTOPDIR)/asmcomp/comballoc.cmo \
  $(OTOPDIR)/asmcomp/liveness.cmo \
  $(OTOPDIR)/asmcomp/spill.cmo \
  $(OTOPDIR)/asmcomp/split.cmo \
  $(OTOPDIR)/asmcomp/interf.cmo \
  $(OTOPDIR)/asmcomp/coloring.cmo \
  $(OTOPDIR)/asmcomp/reloadgen.cmo \
  $(OTOPDIR)/asmcomp/reload.cmo \
  $(OTOPDIR)/asmcomp/printlinear.cmo \
  $(OTOPDIR)/asmcomp/linearize.cmo \
  $(OTOPDIR)/asmcomp/schedgen.cmo \
  $(OTOPDIR)/asmcomp/scheduling.cmo \
  $(OTOPDIR)/asmcomp/emitaux.cmo \
  $(OTOPDIR)/asmcomp/emit.cmo \
  $(OTOPDIR)/asmcomp/printclambda.cmo \
  $(OTOPDIR)/asmcomp/asmgen.cmo
>>>>>>> 7334bb02

OBJS=parsecmmaux.cmo parsecmm.cmo lexcmm.cmo

ADD_COMPFLAGS=$(INCLUDES) -g

default:
	@if $(BYTECODE_ONLY) || [ -z "$(ASPP)" ]; then : ; else \
	  $(MAKE) all; \
	fi

all: arch codegen tests

codegen: parsecmm.ml lexcmm.ml $(OBJS:.cmo=.cmi) $(OBJS) main.cmo
	@$(OCAMLC) $(LINKFLAGS) -o codegen $(OTHEROBJS) $(OBJS) main.cmo

parsecmm.mli parsecmm.ml: parsecmm.mly
	@$(OCAMLYACC) -q parsecmm.mly

lexcmm.ml: lexcmm.mll
	@$(OCAMLLEX) -q lexcmm.mll

CASES=fib tak quicksort quicksort2 soli \
      arith checkbound tagged-fib tagged-integr tagged-quicksort tagged-tak
ARGS_fib=-DINT_INT -DFUN=fib main.c
ARGS_tak=-DUNIT_INT -DFUN=takmain main.c
ARGS_quicksort=-DSORT -DFUN=quicksort main.c
ARGS_quicksort2=-DSORT -DFUN=quicksort main.c
ARGS_soli=-DUNIT_INT -DFUN=solitaire main.c
ARGS_integr=-DINT_FLOAT -DFUN=test main.c
ARGS_arith=mainarith.c
ARGS_checkbound=-DCHECKBOUND main.c
ARGS_tagged-fib=-DINT_INT -DFUN=fib main.c
ARGS_tagged-integr=-DINT_FLOAT -DFUN=test main.c
ARGS_tagged-quicksort=-DSORT -DFUN=quicksort main.c
ARGS_tagged-tak=-DUNIT_INT -DFUN=takmain main.c

tests: $(CASES:=.o)
	@for c in $(CASES); do \
	  printf " ... testing '$$c':"; \
	  $(MAKE) one CC="$(CC) $(CFLAGS)" NAME=$$c; \
	done

one:
	@$(CC) -o $(NAME).out $(ARGS_$(NAME)) $(NAME).o $(ARCH).o \
	&& echo " => passed" || echo " => failed"

clean: defaultclean
	@rm -f ./codegen *.out
	@rm -f parsecmm.ml parsecmm.mli lexcmm.ml
	@rm -f $(CASES:=.s)

include $(BASEDIR)/makefiles/Makefile.common

power.o: power-$(SYSTEM).o
	@cp power-$(SYSTEM).o power.o

promote:

arch: $(ARCH).o<|MERGE_RESOLUTION|>--- conflicted
+++ resolved
@@ -22,92 +22,6 @@
   -I $(OTOPDIR)/asmcomp
 
 OTHEROBJS=\
-<<<<<<< HEAD
-  $(TOPDIR)/utils/misc.cmo \
-  $(TOPDIR)/utils/tbl.cmo \
-  $(TOPDIR)/utils/config.cmo \
-  $(TOPDIR)/utils/clflags.cmo \
-  $(TOPDIR)/utils/terminfo.cmo \
-  $(TOPDIR)/utils/ccomp.cmo \
-  $(TOPDIR)/utils/warnings.cmo \
-  $(TOPDIR)/utils/consistbl.cmo \
-  $(TOPDIR)/parsing/location.cmo \
-  $(TOPDIR)/parsing/longident.cmo \
-  $(TOPDIR)/parsing/syntaxerr.cmo \
-  $(TOPDIR)/parsing/ast_helper.cmo \
-  $(TOPDIR)/parsing/parser.cmo \
-  $(TOPDIR)/parsing/lexer.cmo \
-  $(TOPDIR)/parsing/parse.cmo \
-  $(TOPDIR)/parsing/printast.cmo \
-  $(TOPDIR)/typing/ident.cmo \
-  $(TOPDIR)/typing/path.cmo \
-  $(TOPDIR)/typing/primitive.cmo \
-  $(TOPDIR)/typing/types.cmo \
-  $(TOPDIR)/typing/btype.cmo \
-  $(TOPDIR)/typing/oprint.cmo \
-  $(TOPDIR)/typing/subst.cmo \
-  $(TOPDIR)/typing/predef.cmo \
-  $(TOPDIR)/typing/datarepr.cmo \
-  $(TOPDIR)/typing/cmi_format.cmo \
-  $(TOPDIR)/typing/env.cmo \
-  $(TOPDIR)/typing/typedtree.cmo \
-  $(TOPDIR)/typing/ctype.cmo \
-  $(TOPDIR)/typing/printtyp.cmo \
-  $(TOPDIR)/typing/includeclass.cmo \
-  $(TOPDIR)/typing/mtype.cmo \
-  $(TOPDIR)/typing/includecore.cmo \
-  $(TOPDIR)/typing/includemod.cmo \
-  $(TOPDIR)/typing/parmatch.cmo \
-  $(TOPDIR)/typing/typetexp.cmo \
-  $(TOPDIR)/typing/typedtreeMap.cmo \
-  $(TOPDIR)/typing/cmt_format.cmo \
-  $(TOPDIR)/typing/stypes.cmo \
-  $(TOPDIR)/typing/typecore.cmo \
-  $(TOPDIR)/typing/typedecl.cmo \
-  $(TOPDIR)/typing/typeclass.cmo \
-  $(TOPDIR)/typing/typemod.cmo \
-  $(TOPDIR)/bytecomp/lambda.cmo \
-  $(TOPDIR)/bytecomp/printlambda.cmo \
-  $(TOPDIR)/bytecomp/typeopt.cmo \
-  $(TOPDIR)/bytecomp/switch.cmo \
-  $(TOPDIR)/bytecomp/matching.cmo \
-  $(TOPDIR)/bytecomp/translobj.cmo \
-  $(TOPDIR)/bytecomp/translcore.cmo \
-  $(TOPDIR)/bytecomp/translclass.cmo \
-  $(TOPDIR)/bytecomp/translmod.cmo \
-  $(TOPDIR)/bytecomp/simplif.cmo \
-  $(TOPDIR)/bytecomp/runtimedef.cmo \
-  $(TOPDIR)/asmcomp/arch.cmo \
-  $(TOPDIR)/asmcomp/debuginfo.cmo \
-  $(TOPDIR)/asmcomp/cmm.cmo \
-  $(TOPDIR)/asmcomp/printcmm.cmo \
-  $(TOPDIR)/asmcomp/reg.cmo \
-  $(TOPDIR)/asmcomp/mach.cmo \
-  $(TOPDIR)/asmcomp/proc.cmo \
-  $(TOPDIR)/asmcomp/clambda.cmo \
-  $(TOPDIR)/asmcomp/compilenv.cmo \
-  $(TOPDIR)/asmcomp/closure.cmo \
-  $(TOPDIR)/asmcomp/cmmgen.cmo \
-  $(TOPDIR)/asmcomp/printmach.cmo \
-  $(TOPDIR)/asmcomp/selectgen.cmo \
-  $(TOPDIR)/asmcomp/selection.cmo \
-  $(TOPDIR)/asmcomp/comballoc.cmo \
-  $(TOPDIR)/asmcomp/liveness.cmo \
-  $(TOPDIR)/asmcomp/spill.cmo \
-  $(TOPDIR)/asmcomp/split.cmo \
-  $(TOPDIR)/asmcomp/interf.cmo \
-  $(TOPDIR)/asmcomp/coloring.cmo \
-  $(TOPDIR)/asmcomp/reloadgen.cmo \
-  $(TOPDIR)/asmcomp/reload.cmo \
-  $(TOPDIR)/asmcomp/printlinear.cmo \
-  $(TOPDIR)/asmcomp/linearize.cmo \
-  $(TOPDIR)/asmcomp/schedgen.cmo \
-  $(TOPDIR)/asmcomp/scheduling.cmo \
-  $(TOPDIR)/asmcomp/emitaux.cmo \
-  $(TOPDIR)/asmcomp/emit.cmo \
-  $(TOPDIR)/asmcomp/printclambda.cmo \
-  $(TOPDIR)/asmcomp/asmgen.cmo
-=======
   $(OTOPDIR)/utils/misc.cmo \
   $(OTOPDIR)/utils/tbl.cmo \
   $(OTOPDIR)/utils/config.cmo \
@@ -119,6 +33,7 @@
   $(OTOPDIR)/parsing/location.cmo \
   $(OTOPDIR)/parsing/longident.cmo \
   $(OTOPDIR)/parsing/syntaxerr.cmo \
+  $(OTOPDIR)/parsing/ast_helper.cmo \
   $(OTOPDIR)/parsing/parser.cmo \
   $(OTOPDIR)/parsing/lexer.cmo \
   $(OTOPDIR)/parsing/parse.cmo \
@@ -191,7 +106,6 @@
   $(OTOPDIR)/asmcomp/emit.cmo \
   $(OTOPDIR)/asmcomp/printclambda.cmo \
   $(OTOPDIR)/asmcomp/asmgen.cmo
->>>>>>> 7334bb02
 
 OBJS=parsecmmaux.cmo parsecmm.cmo lexcmm.cmo
 
